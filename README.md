--- conflicted
+++ resolved
@@ -40,11 +40,7 @@
 
 ## Device Discovery
 
-<<<<<<< HEAD
-Midea devices use different communication protocols. Protocol version 3 needs credentials for each device. Credentials for these Midea devices on your Local Area Network (LAN) must be retrieved from Midea cloud server, this is done through the Settings window in the Homebridge Config User Interface. On opening the settings window, click on *Discover Devices* and enter the requested information. You can run the discovery without providing your login credentials, however in this case if a protocol version 3 device is found in your network, it cannot be added. If you have a protocol version 3 device, you must provide your login credentials.
-=======
 Midea devices use different communication protocols. Protocol version 3 needs credentials for each device. Credentials for these Midea devices on your Local Area Network (LAN) must be retrieved from Midea cloud server, this is done through the Settings window in the Homebridge Config User Interface. On opening the settings window, click on *Discover Devices* and enter the requested information. You can run the discovery without providing your login credentials, however in this case if a protocol version 3 device is found in your network, it cannot be added. If you see *No credentials" instead of an *Add* or *Update* button then you must provide your login credentials.
->>>>>>> 3c110b71
 
 * **Registered app** *(optional)*: Name of the Midea mobile app that you registered your userid and password with.  Defaults to *Midea SmartHome (MSmartHome)*, but you can also select *NetHome Plus* or *Meiju*.
 * **Username** *(optional)*: Email address / userid that you use to login to the Midea cloud service.
