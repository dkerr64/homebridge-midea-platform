--- conflicted
+++ resolved
@@ -51,26 +51,6 @@
     public readonly api: API,
   ) {
     Error.stackTraceLimit = 100;
-<<<<<<< HEAD
-    this.log.debug('Finished initializing platform:', PLATFORM_NAME);
-
-    this.cloud = CloudFactory.createCloud(
-      this.config['user'],
-      this.config['password'],
-      log,
-      this.config['registeredApp'],
-    );
-    this.discover = new Discover(log);
-
-    if (
-      this.config['user'] === undefined ||
-      this.config['password'] === undefined
-    ) {
-      this.log.error('The platform configuration is incomplete.');
-      return;
-    }
-=======
->>>>>>> a84d4d90
 
     // Make sure that config settings have a default value
     this.config.forceLogin ??= this.makeBoolean(this.config.forceLogin, false);
@@ -103,15 +83,13 @@
 
     this.log.info(`Force login is set to ${this.config.forceLogin}`);
     this.log.info(`Verbose debug logging is set to ${this.config.verbose}`);
-<<<<<<< HEAD
+
     this.log.info(
       `Device refresh interval set to ${this.config.refreshInterval} seconds`,
     );
     this.log.info(
       `Socket heartbeat interval set to ${this.config.heartbeatInterval} seconds`,
     );
-=======
-    this.log.info(`Device refresh interval set to ${this.config.refreshInterval} seconds`);
     this.log.info(`Socket heartbeat interval set to ${this.config.heartbeatInterval} seconds`);
 
     this.cloud = CloudFactory.createCloud(this.config.user, this.config.password, log, this.config.registeredApp);
@@ -121,24 +99,14 @@
       this.log.error('The platform configuration is incomplete, missing "user" and "password"');
       return;
     }
->>>>>>> a84d4d90
 
     // Register callback with Discover class that is called for each device as
     // they are discovered on the network.
     this.discover.on('device', (device_info: DeviceInfo) => {
-<<<<<<< HEAD
-      // eslint-disable-next-line @typescript-eslint/no-explicit-any
-      const configDev: DeviceConfig = this.config['devices'].find(
-        (dev: DeviceConfig) => dev.ip === device_info.ip,
-      );
-      device_info.name = configDev?.name || device_info.name;
-      this.addDevice(device_info, configDev);
-=======
       // If we have configuration indexed by ID use that, if not use IP address.
       const deviceConfig: DeviceConfig = this.config.devicesById[device_info.id] ?? this.config.devices.find((dev: DeviceConfig) => dev.ip === device_info.ip);
       device_info.name = deviceConfig?.name ?? device_info.name;
       this.addDevice(device_info, deviceConfig);
->>>>>>> a84d4d90
     });
 
     // When this event is fired it means Homebridge has restored all cached accessories from disk.
@@ -228,16 +196,12 @@
             );
             await device.connect(false);
           }
-<<<<<<< HEAD
           AccessoryFactory.createAccessory(
             this,
             existingAccessory,
             device,
             configDev,
           );
-=======
-          AccessoryFactory.createAccessory(this, existingAccessory, device, deviceConfig);
->>>>>>> a84d4d90
         } catch (err) {
           this.log.error(
             `Cannot connect to device from cache ${device_info.ip}:${device_info.port}, error: ${err}`,
